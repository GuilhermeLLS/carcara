--- conflicted
+++ resolved
@@ -24,17 +24,16 @@
     problem: T,
     proof: T,
     apply_function_defs: bool,
-<<<<<<< HEAD
     allow_int_real_subtyping: bool,
-) -> AletheResult<(Proof, TermPool)> {
-    let mut parser = Parser::new(problem, apply_function_defs, allow_int_real_subtyping)?;
-    let premises = parser.parse_problem()?;
-=======
 ) -> AletheResult<(ProblemPrelude, Proof, TermPool)> {
     let mut pool = TermPool::new();
-    let mut parser = Parser::new(&mut pool, problem, apply_function_defs)?;
+    let mut parser = Parser::new(
+        &mut pool,
+        problem,
+        apply_function_defs,
+        allow_int_real_subtyping,
+    )?;
     let (prelude, premises) = parser.parse_problem()?;
->>>>>>> e35c87c5
     parser.reset(proof)?;
     let commands = parser.parse_proof()?;
 
@@ -84,15 +83,12 @@
 impl<'a, R: BufRead> Parser<'a, R> {
     /// Constructs a new `Parser` from a type that implements `BufRead`. This operation can fail if
     /// there is an IO or lexer error on the first token.
-<<<<<<< HEAD
     pub fn new(
+        pool: &'a mut TermPool,
         input: R,
         apply_function_defs: bool,
         allow_int_real_subtyping: bool,
     ) -> AletheResult<Self> {
-=======
-    pub fn new(pool: &'a mut TermPool, input: R, apply_function_defs: bool) -> AletheResult<Self> {
->>>>>>> e35c87c5
         let mut state = ParserState::default();
         let bool_sort = pool.add_term(Term::Sort(Sort::Bool));
         for iden in ["true", "false"] {
