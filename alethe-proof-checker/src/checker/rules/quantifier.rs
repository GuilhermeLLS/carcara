--- conflicted
+++ resolved
@@ -46,16 +46,10 @@
         QuantifierError::NoArgGivenForBinding(bindings.iter().next().unwrap().0.clone())
     );
 
-<<<<<<< HEAD
     // Equalities may be reordered in the final term, so we need to use deep equality modulo
     // reordering
     let expected = substitution.apply(pool, original);
-    assert_is_expected_modulo_reordering(substituted, expected)
-=======
-    // Equalities may be reordered in the final term, so we use `DeepEq::eq_modulo_reordering`
-    let expected = substitution.apply(pool, original)?;
     assert_is_expected_modulo_reordering(substituted, expected, deep_eq_time)
->>>>>>> 27b9aa8d
 }
 
 pub fn qnt_join(RuleArgs { conclusion, .. }: RuleArgs) -> RuleResult {
